--- conflicted
+++ resolved
@@ -307,7 +307,6 @@
         All calls to the API should be performed via `call`.
         """
         if self._api is None:
-<<<<<<< HEAD
             headers = self._api_kwargs.pop("headers", None)
             client_id = self._api_kwargs.pop("client_id", None)
             client_secret = self._api_kwargs.pop("client_secret", None)
@@ -319,12 +318,8 @@
             if client_id and client_secret and token_url:
                 self._api_kwargs["auth_provider"] = OAuth2AuthProvider(client_id, client_secret, token_url)
 
-            if self._api_kwargs.get("username"):
-=======
-            username = self._api_kwargs.pop("username", None)
-            password = self._api_kwargs.pop("password", None)
-            if username:
->>>>>>> 930b2eb7
+            if username := self._api_kwargs.pop("username"):
+                password = self._api_kwargs.pop("password", None)
                 # Deprecated for 'auth'.
                 if not password:
                     password = self.prompt("password", hide_input=True)
